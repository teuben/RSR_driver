--- conflicted
+++ resolved
@@ -1,11 +1,7 @@
 #! /usr/bin/env python
 # -*- coding: utf-8 -*-
 
-<<<<<<< HEAD
 """ A script to easily configure the Redshift Search Receiver (RSR)
-=======
-""" A script to easily configure the Redshift Search Receiver (RSR) 
->>>>>>> d0236626
     data reduction
  (C) 2019 Large Millimeter Telescope (LMT), Mexico
  Released under GNU Public License (GPL v3)
@@ -38,7 +34,7 @@
 import copy
 import shlex
 
-script_version ="0.6.6-pjt"
+script_version ="0.7.0-pjt"
 
 
 def rsrFileSearch (obsnum, chassis, root='/data_lmt/', full = True):
@@ -519,17 +515,11 @@
         fig, axes = plt.subplots (nrows=nreps+1, ncols=1, sharex = True)
         for irep in range(nreps):
              for iband in range(6):
-<<<<<<< HEAD
                 axes[irep].plot(hdu.frequencies[iband], kscale*plot_data[irep,iband], alpha = alphas[irep,iband])
-                axes[irep].set_ylim(-5*data_std*kscale, 5*data_std*kscale)
+                axes[irep].set_ylim(-3*data_std*kscale, 3*data_std*kscale)
                 if plot_freq != None:
                     axes[irep].set_xlim(plot_freq[0], plot_freq[1])
              axes[irep].text(hdu.frequencies.mean(),3*data_std*kscale,"ObsNum %d, Chassis %d, Repeat %d" %(onm,chassis,irep), ha="center")
-=======
-                axes[irep].plot(hdu.frequencies[iband], plot_data[irep,iband], alpha = alphas[irep,iband])
-                axes[irep].set_ylim(-3*data_std, 3*data_std)
-             axes[irep].text(hdu.frequencies.mean(),3*data_std,"ObsNum %d, Chassis %d, Repeat %d" %(onm,chassis,irep), ha="center")
->>>>>>> d0236626
     else:
         # plot the chassis averages
         axes = fig.axes
@@ -693,7 +683,6 @@
         remove_keys ={}
         with open (args.rfile) as rfile:
             for iline in rfile.readlines():
-<<<<<<< HEAD
                 if iline[0] == '#':            # remove comment lines
                     continue
                 if iline.isspace():            # remove lines with just whitespace
@@ -704,12 +693,13 @@
                     ronum, rchassis, rband = re.split("\s|,", iline.split("#")[0].strip())
                 else:
                     ronum, rchassis, rband = iline.split("#")[0].split(",")
-=======
-                iline = iline.strip()
-                if iline =="" or iline.find("#") ==0:
-                    continue
-                ronum, rchassis, rband = iline.split(",")
->>>>>>> d0236626
+
+                # DS: basically the same
+                #iline = iline.strip()
+                #if iline =="" or iline.find("#") ==0:
+                #    continue
+                #ronum, rchassis, rband = iline.split(",")
+
                 rkey = rpattern %(int (ronum),int(rchassis))
                 print("PJT rfile",ronum,rchassis,rband,rkey)
                 if not rkey in remove_keys.keys():
@@ -782,17 +772,8 @@
             
             if args.simulate:
                 insert_sim(nc, *args.simulate)
-<<<<<<< HEAD
-
-                
-            # @todo why do chassis (2,3) need this blanked???
-            if False:
-                if chassis in(2,3): 
-                    nc.hdu.blank_frequencies( {3: [(95.5,97.0),]} )
-=======
             
             default_blanking(nc,chassis)
->>>>>>> d0236626
             
             if not remove_keys is None:
                 
@@ -801,11 +782,6 @@
                 full_windows = setup_default_windows(nc)
                 wk = None
                 if rk in remove_keys.keys():
-<<<<<<< HEAD
-                    for iband in remove_keys[rk]:
-                        nc.hdu.blank_frequencies ({iband:[(windows[iband][0][0],windows[iband][0][-1]),]})
-                        print("Remove board %d from ObsNum %d Chassis %d" % (iband, ObsNum, chassis))
-=======
                     wk = rk
                 elif drk in remove_keys.keys():
                     wk = drk
@@ -813,8 +789,6 @@
                     for iband in remove_keys[wk]:
                         nc.hdu.blank_frequencies ({iband:[(full_windows[iband][0][0],full_windows[iband][0][-1]),]})
                         print ("Ignore data from band %d from ObsNum %d Chassis %d" % (iband, ObsNum, chassis))
->>>>>>> d0236626
-
 
             nc.hdu.baseline(order = args.baseline_order, subtract=args.nosub, windows=windows)
             
